--- conflicted
+++ resolved
@@ -419,12 +419,6 @@
     exhibits the largest divergence/convergence of topographic gradient.
     '''
 
-<<<<<<< HEAD
-    from dem_io import read_MERIT_dem_data, read_ASTER_dem_data
-    from geospatial_utils import fit_planar_surface, smooth_2d_array, blend_edges, calc_gradient
-    
-=======
->>>>>>> 482f4848
     if maxHillslopeLength==0:
         raise RuntimeError('maxHillslopeLength must be > 0')
     if type(dem_file_template)==type(None):
