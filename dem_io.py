import subprocess
import numpy as np 
import netCDF4 as netcdf4 
import pyproj
import rasterio
from osgeo import gdal as gd

from geospatial_utils import arg_closest_point

'''
routines related to reading DEM data

_north_or_south:          return 'n'/'s' label
_east_or_west:            return 'e'/'w' label
_get_MERIT_dem_filenames: return filenames required to span region
_get_ASTER_dem_filenames: return filenames required to span region

create_subregion_corner_lists: create four corner lists by subdividing input corner list
read_MERIT_dem_data:     read in DEM data for region
read_ASTER_dem_data:     read in DEM data for region

'''

def _north_or_south(lat):
    if lat >= 0:
        return 'n'
    else:
        return 's'
def _east_or_west(lon):
    if lon >= 0:
        return 'e'
    else:
        return 'w'

def create_subregion_corner_lists(corners,central_point,ensurePositive=True):
    clon,clat = central_point
    # split into 4 subregions, copy deepest list
    corner_list = []
    # ll
    dc = [corners[i].copy() for i in range(4)]
    dc[1][1] = clat
    dc[2][0] = clon
    dc[3] = [clon,clat]
    corner_list.append(dc)
    # ul
    dc = [corners[i].copy() for i in range(4)]
    dc[0][1] = clat
    dc[2] = [clon,clat]
    dc[3][0] = clon
    corner_list.append(dc)
    # lr
    dc = [corners[i].copy() for i in range(4)]
    dc[0][0] = clon
    dc[1] = [clon,clat]
    dc[3][1] = clat
    corner_list.append([[pt[0],pt[1]] for pt in dc])
    # ur
    dc = [corners[i].copy() for i in range(4)]
    dc[0] = [clon,clat]
    dc[1][0] = clon
    dc[2][1] = clat
    corner_list.append([pt for pt in dc])

    if ensurePositive:
        for corners in corner_list:
            for n in range(len(corners)):
                if corners[n][0] < 0:
                    corners[n][0] += 360
                    
    return corner_list

def _check_files_exist(dem_file_template, efiles):
    emask = np.ones(efiles.size, dtype=bool)
    for n in range(efiles.size):
        geofile = efiles[n]
        command=['ls',geofile]
        file_exists=subprocess.run(command,capture_output=True).returncode
        if file_exists > 0:
            emask[n] = False
    if not np.any(emask):
        print("All DEM files missing:")
        for file in efiles:
            print(f"   {file}")
        raise FileNotFoundError(f"No DEM files found matching template: {dem_file_template}")
    efiles = efiles[emask]
    return efiles

def _create_grid(corners, x0, y0, dmlon, dmlat, which_dem, tol):
    '''
    identify closest points to corners on DEM grid,
    ensuring that the region they define is larger than
    the region defined by corners
    '''

    # left side
    n0 = np.round((corners[0][0] - x0)/dmlon, tol)
    ex0 = x0 + np.floor(n0)*dmlon

    # ex0 should be < left edge, and within dmlon
    delta_lon = (corners[0][0]-ex0)
    if delta_lon > 360:
        delta_lon -= 360
    if np.round(delta_lon/dmlon, tol) > 1 or np.round(delta_lon/dmlon, tol) < 0:
        raise RuntimeError('ex0 ',ex0,corners[0][0],(corners[0][0]-ex0)/dmlon)

    # right side
    delta_lon = (corners[2][0] - ex0)
    # for gridcells spanning greenwich
    if delta_lon < 0:
        delta_lon += 360

    nx = np.ceil(delta_lon/dmlon).astype(int)

    delta_lon = ((ex0+nx*dmlon)-corners[2][0])
    if delta_lon > 360:
        delta_lon -= 360
    if np.round(delta_lon/dmlon, tol) > 1 or np.round(delta_lon/dmlon, tol) < 0:
        raise RuntimeError(ex0+nx*dmlon,corners[2][0])

    elon = ex0 + (np.arange(nx)+0.5)*dmlon
    if which_dem == "ASTER":
        elon[elon >= 360] -= 360
    elif which_dem != "MERIT":
        raise RuntimeError(f"Unrecognized DEM: {which_dem}")
            
    # bottom
    m0 = np.round((corners[0][1] - y0)/dmlat,tol)
    ey0 = y0 + np.floor(m0)*dmlat

    # ey0 should be < lower edge, and within dmlat
    if np.round((corners[0][1]-ey0)/dmlat, tol) > 1 or np.round((corners[0][1]-ey0)/dmlat, tol) < 0:
        raise RuntimeError('ey0 ',ey0,corners[0][1],(corners[0][1]-ey0)/dmlat)

    # top
    delta_lat = (corners[1][1] - ey0)
    ny = np.ceil(delta_lat/dmlat).astype(int)

    if np.round(((ey0+ny*dmlat)-corners[1][1])/dmlat, tol) > 1 or np.round(((ey0+ny*dmlat)-corners[1][1])/dmlat, tol) < 0:
        raise RuntimeError(ey0+ny*dmlat,corners[1][1])

    elat = ey0 + (np.arange(ny)+0.5)*dmlat

    # initialize output array
    elev = np.zeros((ny,nx))
    return elon,elat,elev

def _get_MERIT_dem_filenames(dem_file_template,corners):
    # dem_file_template is assumed to have form of:
    # 'my_path/elv_DirTag/TileTag_elv.tif'

    # tiles are 5 x 5 degree, directories contain 30 degree band
    mres = 5
    dres = 30
    sigfigs = 6

    # round to correct numbers that are just slightly less than integer
    ll_corner = [np.round(corners[0][0],sigfigs),np.round(corners[0][1],sigfigs)]
    ur_corner = [np.round(corners[-1][0],sigfigs),np.round(corners[-1][1],sigfigs)]
    
    lonmin, lonmax = int((ll_corner[0]//mres)*mres), int((ur_corner[0]//mres)*mres)
    latmin, latmax = int((ll_corner[1]//mres)*mres), int((ur_corner[1]//mres)*mres)

    # if right boundary is multiple of tile resolution, exclude it
    if (ur_corner[0]-lonmax) == 0.0:
        lnpad = 0
    else:
        lnpad = 1

    # if upper boundary is multiple of tile resolution, exclude it
    if (ur_corner[1]-latmax) == 0.0:
        ltpad = 0
    else:
        ltpad = 1

    # ensure lonmax > lonmin for regions spanning prime meridian
    if lonmax < lonmin:
        lonmax += 360
    
    nlon = lonmin + np.arange((lonmax - lonmin)//mres + lnpad)*mres
    nlat = latmin + np.arange((latmax - latmin)//mres + ltpad)*mres

    efiles = []
    for lonc in nlon:
        for latc in nlat:
            tlon = int((lonc//mres)*mres)
            if tlon >= 180:
                tlon -= 360
            tlat = int((latc//mres)*mres)

            abstlon = abs(tlon)
            lonstr  = '{:03d}'.format(abstlon)
            lonstr = _east_or_west(tlon)+lonstr

            abstlat = abs(tlat)
            latstr  = '{:02d}'.format(abstlat)
            latstr = _north_or_south(tlat)+latstr

            tiletag = latstr+lonstr

            dir_tlon = (tlon//dres)*dres
            dir_tlat = (tlat//dres)*dres

            abstlon = abs(dir_tlon)
            lonstr  = '{:03d}'.format(abstlon)
            
            abstlat = abs(dir_tlat)
            latstr  = '{:02d}'.format(abstlat)
            
            dirtag = _north_or_south(tlat)+latstr \
                     +_east_or_west(tlon)+lonstr

            efile = dem_file_template.replace('DirTag',dirtag)
            efiles.append(efile.replace('TileTag',tiletag))

    # get unique values
    efiles = np.unique(np.asarray(efiles))
    numfiles = efiles.size

    # check that all files exist (call returns 0)
    # (corners may extend beyond existing dem tiles)
    efiles = _check_files_exist(dem_file_template, efiles)

    return efiles

def read_MERIT_dem_data(dem_file_template,corners,tol=10,zeroFill=False):

    # Determine dem filenames
    # MERIT filenames indicate lower left corner of tile
    demfiles = _get_MERIT_dem_filenames(dem_file_template,corners)

    if demfiles.size > 0:
        validDEM = True
    else:
        validDEM = False
        return {'validDEM':validDEM}

    for nfile in range(demfiles.size):
        meritfile  = demfiles[nfile]
        ds = gd.Open(meritfile)
        if nfile==0:
            crs = pyproj.Proj(ds.GetProjection(), preserve_units=True)
            # reorder geotransform to affine convention
            aff = [float(ds.GetGeoTransform()[i]) for i in [1,2,0,4,5,3]]
            affine = rasterio.Affine(*aff)
        
        # merit latitude is N->S
        merit_elev = ds.ReadAsArray()
        xs = ds.RasterXSize
        ys = ds.RasterYSize
        x  = ds.GetGeoTransform()
        x0, y0, dx, dy = x[0], x[3], x[1], x[5]
        # convert longitude to [0,360]
        if x0 < 0:
            x0 += 360
        # coordinates of center of pixel
        mlon = (x0+0.5*dx) + dx*np.arange(xs)
        mlat = (y0+0.5*dy) + dy*np.arange(ys)

        dmlon = np.abs(mlon[0]-mlon[1])
        dmlat = np.abs(mlat[0]-mlat[1])

        # ensure zero is properly accounted for, so 0 is not set to 360
        less_than_zero = -1e-8
        mlon[mlon < less_than_zero] += 360

        # convert latitude to S->N
        mlat = np.flipud(mlat)
        merit_elev = np.flipud(merit_elev)

        fill_value = -9999
        if zeroFill:
            merit_elev[merit_elev <= fill_value] = 0

        # create grid that will be filled sequentially by dem files
        if nfile==0:
<<<<<<< HEAD
            elon, elat, elev = _create_grid(corners, x0, y0, dmlon, dmlat, "MERIT", tol)
=======
            '''
            identify closest points to corners on MERIT grid,
            ensuring that the region they define is larger than
            the region defined by corners
            '''

            # left side
            n0 = np.round((corners[0][0] - x0)/dmlon,tol)
            ex0 = x0 + np.floor(n0)*dmlon

            # ex0 should be < left edge, and within dmlon
            delta_lon = (corners[0][0]-ex0)
            if delta_lon > 360:
                delta_lon -= 360
            if np.round(delta_lon/dmlon,tol) > 1 or np.round(delta_lon/dmlon,tol) < 0:
                raise RuntimeError('ex0 ',ex0,corners[0][0],(corners[0][0]-ex0)/dmlon)

            # right side (subtract 1 pixel width from right edge)
            delta_lon = ((corners[2][0]-dmlon) - ex0)
            # for gridcells spanning greenwich
            if delta_lon < 0:
                delta_lon += 360

            nx = np.ceil(delta_lon/dmlon).astype(int)

            # update delta_lon for error check
            delta_lon = ((ex0+nx*dmlon)-(corners[2][0]-dmlon))
            if delta_lon > 360:
                delta_lon -= 360
            if np.round(delta_lon/dmlon,tol) > 1 or np.round(delta_lon/dmlon,tol) < 0:
                raise RuntimeError(ex0+nx*dmlon,corners[2][0])

            elon = ex0 + (np.arange(nx)+0.5)*dmlon

            # bottom
            m0 = np.round((corners[0][1] - y0)/dmlat,tol)
            ey0 = y0 + np.floor(m0)*dmlat

            # ey0 should be < lower edge, and within dmlat
            delta_lat = (corners[0][1]-ey0)/dmlat
            if np.round(delta_lat,tol) > 1 or np.round(delta_lat,tol) < 0:
                raise RuntimeError('ey0 ',ey0,corners[0][1],(corners[0][1]-ey0)/dmlat)

            # top (subtract 1 pixel width from upper edge)
            delta_lat = ((corners[1][1]-dmlat) - ey0)
            ny = np.ceil(delta_lat/dmlat).astype(int)

            # update delta_lon for error check
            delta_lat = ((ey0+ny*dmlat)-(corners[1][1]-dmlat))/dmlat
            if np.round(delta_lat,tol) > 1 or np.round(delta_lat,tol) < 0:
                raise RuntimeError(ey0+ny*dmlat,corners[1][1])

            elat = ey0 + (np.arange(ny)+0.5)*dmlat

            # initialize output array
            elev = np.zeros((ny,nx))
>>>>>>> 1bbfa197

        # locate dem tile within grid

        # use arg_closest_point() to compare in single precision
        i1 = arg_closest_point(elon[0],  mlon, angular=True)
        i2 = arg_closest_point(elon[-1], mlon, angular=True)
        i3 = arg_closest_point(mlon[i1], elon, angular=True)
        i4 = arg_closest_point(mlon[i2], elon, angular=True)

        j1 = arg_closest_point(elat[0],  mlat)
        j2 = arg_closest_point(elat[-1], mlat)
        j3 = arg_closest_point(mlat[j1], elat)
        j4 = arg_closest_point(mlat[j2], elat)

        if np.abs(np.mean(elon[i3:i4+1]-mlon[i1:i2+1])) > 1e-10:
            print(np.mean(elon[i3:i4+1]-mlon[i1:i2+1]))
            print(elon[i3:i4+1][:10])
            print(mlon[i1:i2+1][:10])
        if np.abs(np.mean(elat[j3:j4+1]-mlat[j1:j2+1])) > 1e-10:
            print(np.mean(elat[j3:j4+1]-mlat[j1:j2+1]))
            print(elat[j3:j4+1][:10])
            print(mlat[j1:j2+1][:10])

        elev[j3:j4+1,i3:i4+1] = merit_elev[j1:j2+1,i1:i2+1]

    # Adjust affine to represent actual elev bounds
    # x0,y0 should be top left pixel of raster
    dx, dy = affine.a, affine.e
    x0, y0 = elon[0]-0.5*np.abs(dx), elat[-1]+0.5*np.abs(dy)
    affine = rasterio.Affine(affine.a,affine.b,x0,affine.d,affine.e,y0)

    # for grids spanning greenwich
    elon[elon >= 360] -= 360
    # to match affine, convert latitude back to N->S
    elat = np.flipud(elat)
    elev = np.flipud(elev)

    return {'elev':elev,'lon':elon,'lat':elat,'crs':crs,'affine':affine,'validDEM':validDEM}

def _get_ASTER_dem_filenames(dem_file_template,corners):
    # dem_file_template is assumed to have form of:
    # 'my_path/ASTGTMV003_TileTag_dem.nc'

    # tiles are 1 x 1 degree
    ares = 1

    # round to correct numbers that are just slightly less than integer
    sigfigs = 6
    ll_corner = [np.round(corners[0][0],sigfigs),np.round(corners[0][1],sigfigs)]
    ur_corner = [np.round(corners[-1][0],sigfigs),np.round(corners[-1][1],sigfigs)]
    
    lonmin, lonmax = int((ll_corner[0]//ares)*ares), int((ur_corner[0]//ares)*ares)
    latmin, latmax = int((ll_corner[1]//ares)*ares), int((ur_corner[1]//ares)*ares)
    
    # if right boundary is multiple of tile resolution, exclude it
    if (ur_corner[0]-lonmax) == 0.0:
        lnpad = 0
    else:
        lnpad = 1
    # if upper boundary is multiple of tile resolution, exclude it
    if (ur_corner[1]-latmax) == 0.0:
        ltpad = 0
    else:
        ltpad = 1

    # ensure lonmax > lonmin for regions spanning prime meridian
    if lonmax < lonmin:
        lonmax += 360
    
    nlon = lonmin + np.arange((lonmax - lonmin)//ares + lnpad)*ares
    nlat = latmin + np.arange((latmax - latmin)//ares + ltpad)*ares

    efiles = []
    for lonc in nlon:
        for latc in nlat:
    
            tlon = int((lonc//ares)*ares)
            if tlon >= 180:
                tlon -= 360
            tlat = int((latc//ares)*ares)

            abstlon = abs(tlon)
            lonstr  = '{:03d}'.format(abstlon)
            lonstr = _east_or_west(tlon)+lonstr

            abstlat = abs(tlat)
            latstr  = '{:02d}'.format(abstlat)
            latstr = _north_or_south(tlat)+latstr

            tiletag = latstr+lonstr

            efiles.append(dem_file_template.replace('TileTag',tiletag.upper()))

    # get unique values
    efiles = np.unique(np.asarray(efiles))
    numfiles = efiles.size

    # check that all files exist (call returns 0)
    # (corners may extend beyond existing dem tiles)
    efiles = _check_files_exist(dem_file_template, efiles)

    return efiles

def read_ASTER_dem_data(dem_file_template,corners,tol=10,zeroFill=False):
    # Determine dem filenames
    demfiles = _get_ASTER_dem_filenames(dem_file_template,corners)

    # Check for unneeded files (corner < 1 pixel from boundary)
    sigfigs = 6
    ll_corner = [np.round(corners[0][0],sigfigs),np.round(corners[0][1],sigfigs)]
    ur_corner = [np.round(corners[-1][0],sigfigs),np.round(corners[-1][1],sigfigs)]
    
    if demfiles.size > 0:
        validDEM = True
    else:
        validDEM = False
        return {'validDEM':validDEM}
        
    for nfile in range(demfiles.size):
        asterfile  = demfiles[nfile]
        f = netcdf4.Dataset(asterfile, 'r')
        # coordinates
        mlon = f.variables['lon'][:,]
        mlat = f.variables['lat'][:,]
        im  = mlon.size
        jm  = mlat.size
        aster_elev = f.variables['ASTER_GDEM_DEM'][:,].astype(float)
        ys, xs = aster_elev.shape
        # convert longitude to [0,360]
        # ensure zero is properly accounted for, so 0 is not set to 360
        less_than_zero = -1e-8
        mlon[mlon < less_than_zero] += 360

        if nfile == 0:
            fill_value = f.variables['ASTER_GDEM_DEM'].getncattr('_FillValue')
            crs = pyproj.Proj(f.variables['crs'].spatial_ref, preserve_units=True)
            # reorder geotransform to affine convention
            aff = [float(f.variables['crs'].GeoTransform.split()[i]) for i in [1,2,0,4,5,3]]
            affine = rasterio.Affine(*aff)

            x0, y0 = affine.c, affine.f
            # convert longitude to [0,360]
            if x0 < 0:
                x0 += 360

        f.close()

        dmlon = np.abs(mlon[0]-mlon[1])
        dmlat = np.abs(mlat[0]-mlat[1])

        # convert latitude to S->N
        mlat = np.flipud(mlat)
        aster_elev = np.flipud(aster_elev)

        fill_value = -9999
        if zeroFill:
            aster_elev[aster_elev <= fill_value] = 0

        # create grid that will be filled sequentially by dem files
        if nfile==0:
            elon, elat, elev = _create_grid(corners, x0, y0, dmlon, dmlat, "ASTER", tol)

        # locate dem tile within grid

        # use arg_closest_point() to compare in single precision
        i1 = arg_closest_point(elon[0],  mlon, angular=True)
        i2 = arg_closest_point(elon[-1], mlon, angular=True)
        i3 = arg_closest_point(mlon[i1], elon, angular=True)
        i4 = arg_closest_point(mlon[i2], elon, angular=True)

        j1 = arg_closest_point(elat[0],  mlat)
        j2 = arg_closest_point(elat[-1], mlat)
        j3 = arg_closest_point(mlat[j1], elat)
        j4 = arg_closest_point(mlat[j2], elat)

        if np.abs(np.mean(elon[i3:i4+1]-mlon[i1:i2+1])) > 1e-10:
            print(np.mean(elon[i3:i4+1]-mlon[i1:i2+1]))
            print(elon[i3:i4+1][:10])
            raise RuntimeError(mlon[i1:i2+1][:10])

        if np.abs(np.mean(elat[j3:j4+1]-mlat[j1:j2+1])) > 1e-10:
            print(np.mean(elat[j3:j4+1]-mlat[j1:j2+1]))
            print(elat[j3:j4+1][:10])
            raise RuntimeError(mlat[j1:j2+1][:10])

        elev[j3:j4+1,i3:i4+1] = aster_elev[j1:j2+1,i1:i2+1]
                
    # Adjust affine to represent actual elev bounds
    # x0,y0 should be top left pixel of raster
    dx, dy = affine.a, affine.e
    x0, y0 = elon[0]-0.5*np.abs(dx), elat[-1]+0.5*np.abs(dy)
    affine = rasterio.Affine(affine.a,affine.b,x0,affine.d,affine.e,y0)

    # for grids spanning greenwich
    elon[elon >= 360] -= 360
    # to match affine, convert latitude back to N->S
    elat = np.flipud(elat)
    elev = np.flipud(elev)

    return {'elev':elev,'lon':elon,'lat':elat,'crs':crs,'affine':affine,'validDEM':validDEM}<|MERGE_RESOLUTION|>--- conflicted
+++ resolved
@@ -103,15 +103,16 @@
     if np.round(delta_lon/dmlon, tol) > 1 or np.round(delta_lon/dmlon, tol) < 0:
         raise RuntimeError('ex0 ',ex0,corners[0][0],(corners[0][0]-ex0)/dmlon)
 
-    # right side
-    delta_lon = (corners[2][0] - ex0)
+    # right side (subtract 1 pixel width from right edge)
+    delta_lon = (corners[2][0] - dmlon) - ex0
     # for gridcells spanning greenwich
     if delta_lon < 0:
         delta_lon += 360
 
     nx = np.ceil(delta_lon/dmlon).astype(int)
 
-    delta_lon = ((ex0+nx*dmlon)-corners[2][0])
+    # update delta_lon for error check
+    delta_lon = (ex0 + nx * dmlon) - (corners[2][0] - dmlon)
     if delta_lon > 360:
         delta_lon -= 360
     if np.round(delta_lon/dmlon, tol) > 1 or np.round(delta_lon/dmlon, tol) < 0:
@@ -122,20 +123,23 @@
         elon[elon >= 360] -= 360
     elif which_dem != "MERIT":
         raise RuntimeError(f"Unrecognized DEM: {which_dem}")
-            
+
     # bottom
     m0 = np.round((corners[0][1] - y0)/dmlat,tol)
     ey0 = y0 + np.floor(m0)*dmlat
 
     # ey0 should be < lower edge, and within dmlat
-    if np.round((corners[0][1]-ey0)/dmlat, tol) > 1 or np.round((corners[0][1]-ey0)/dmlat, tol) < 0:
+    delta_lat = (corners[0][1] - ey0) / dmlat
+    if np.round(delta_lat, tol) > 1 or np.round(delta_lat, tol) < 0:
         raise RuntimeError('ey0 ',ey0,corners[0][1],(corners[0][1]-ey0)/dmlat)
 
-    # top
-    delta_lat = (corners[1][1] - ey0)
+    # top (subtract 1 pixel width from upper edge)
+    delta_lat = (corners[1][1] - dmlat) - ey0
     ny = np.ceil(delta_lat/dmlat).astype(int)
 
-    if np.round(((ey0+ny*dmlat)-corners[1][1])/dmlat, tol) > 1 or np.round(((ey0+ny*dmlat)-corners[1][1])/dmlat, tol) < 0:
+    # update delta_lon for error check
+    delta_lat = ((ey0 + ny * dmlat) - (corners[1][1] - dmlat)) / dmlat
+    if np.round(delta_lat, tol) > 1 or np.round(delta_lat, tol) < 0:
         raise RuntimeError(ey0+ny*dmlat,corners[1][1])
 
     elat = ey0 + (np.arange(ny)+0.5)*dmlat
@@ -156,7 +160,7 @@
     # round to correct numbers that are just slightly less than integer
     ll_corner = [np.round(corners[0][0],sigfigs),np.round(corners[0][1],sigfigs)]
     ur_corner = [np.round(corners[-1][0],sigfigs),np.round(corners[-1][1],sigfigs)]
-    
+
     lonmin, lonmax = int((ll_corner[0]//mres)*mres), int((ur_corner[0]//mres)*mres)
     latmin, latmax = int((ll_corner[1]//mres)*mres), int((ur_corner[1]//mres)*mres)
 
@@ -175,7 +179,7 @@
     # ensure lonmax > lonmin for regions spanning prime meridian
     if lonmax < lonmin:
         lonmax += 360
-    
+
     nlon = lonmin + np.arange((lonmax - lonmin)//mres + lnpad)*mres
     nlat = latmin + np.arange((latmax - latmin)//mres + ltpad)*mres
 
@@ -202,10 +206,10 @@
 
             abstlon = abs(dir_tlon)
             lonstr  = '{:03d}'.format(abstlon)
-            
+
             abstlat = abs(dir_tlat)
             latstr  = '{:02d}'.format(abstlat)
-            
+
             dirtag = _north_or_south(tlat)+latstr \
                      +_east_or_west(tlon)+lonstr
 
@@ -242,7 +246,7 @@
             # reorder geotransform to affine convention
             aff = [float(ds.GetGeoTransform()[i]) for i in [1,2,0,4,5,3]]
             affine = rasterio.Affine(*aff)
-        
+
         # merit latitude is N->S
         merit_elev = ds.ReadAsArray()
         xs = ds.RasterXSize
@@ -273,66 +277,7 @@
 
         # create grid that will be filled sequentially by dem files
         if nfile==0:
-<<<<<<< HEAD
             elon, elat, elev = _create_grid(corners, x0, y0, dmlon, dmlat, "MERIT", tol)
-=======
-            '''
-            identify closest points to corners on MERIT grid,
-            ensuring that the region they define is larger than
-            the region defined by corners
-            '''
-
-            # left side
-            n0 = np.round((corners[0][0] - x0)/dmlon,tol)
-            ex0 = x0 + np.floor(n0)*dmlon
-
-            # ex0 should be < left edge, and within dmlon
-            delta_lon = (corners[0][0]-ex0)
-            if delta_lon > 360:
-                delta_lon -= 360
-            if np.round(delta_lon/dmlon,tol) > 1 or np.round(delta_lon/dmlon,tol) < 0:
-                raise RuntimeError('ex0 ',ex0,corners[0][0],(corners[0][0]-ex0)/dmlon)
-
-            # right side (subtract 1 pixel width from right edge)
-            delta_lon = ((corners[2][0]-dmlon) - ex0)
-            # for gridcells spanning greenwich
-            if delta_lon < 0:
-                delta_lon += 360
-
-            nx = np.ceil(delta_lon/dmlon).astype(int)
-
-            # update delta_lon for error check
-            delta_lon = ((ex0+nx*dmlon)-(corners[2][0]-dmlon))
-            if delta_lon > 360:
-                delta_lon -= 360
-            if np.round(delta_lon/dmlon,tol) > 1 or np.round(delta_lon/dmlon,tol) < 0:
-                raise RuntimeError(ex0+nx*dmlon,corners[2][0])
-
-            elon = ex0 + (np.arange(nx)+0.5)*dmlon
-
-            # bottom
-            m0 = np.round((corners[0][1] - y0)/dmlat,tol)
-            ey0 = y0 + np.floor(m0)*dmlat
-
-            # ey0 should be < lower edge, and within dmlat
-            delta_lat = (corners[0][1]-ey0)/dmlat
-            if np.round(delta_lat,tol) > 1 or np.round(delta_lat,tol) < 0:
-                raise RuntimeError('ey0 ',ey0,corners[0][1],(corners[0][1]-ey0)/dmlat)
-
-            # top (subtract 1 pixel width from upper edge)
-            delta_lat = ((corners[1][1]-dmlat) - ey0)
-            ny = np.ceil(delta_lat/dmlat).astype(int)
-
-            # update delta_lon for error check
-            delta_lat = ((ey0+ny*dmlat)-(corners[1][1]-dmlat))/dmlat
-            if np.round(delta_lat,tol) > 1 or np.round(delta_lat,tol) < 0:
-                raise RuntimeError(ey0+ny*dmlat,corners[1][1])
-
-            elat = ey0 + (np.arange(ny)+0.5)*dmlat
-
-            # initialize output array
-            elev = np.zeros((ny,nx))
->>>>>>> 1bbfa197
 
         # locate dem tile within grid
 
