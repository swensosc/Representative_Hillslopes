--- conflicted
+++ resolved
@@ -85,7 +85,7 @@
     efiles = efiles[emask]
     return efiles
 
-def _create_grid(corners, x0, y0, dmlon, dmlat, which_dem):
+def _create_grid(corners, x0, y0, dmlon, dmlat, which_dem, tol):
     '''
     identify closest points to corners on DEM grid,
     ensuring that the region they define is larger than
@@ -93,14 +93,14 @@
     '''
 
     # left side
-    n0 = np.float32((corners[0][0] - x0)/dmlon)
+    n0 = np.round((corners[0][0] - x0)/dmlon, tol)
     ex0 = x0 + np.floor(n0)*dmlon
 
     # ex0 should be < left edge, and within dmlon
     delta_lon = (corners[0][0]-ex0)
     if delta_lon > 360:
         delta_lon -= 360
-    if delta_lon/dmlon > 1 or delta_lon/dmlon < 0:
+    if np.round(delta_lon/dmlon, tol) > 1 or np.round(delta_lon/dmlon, tol) < 0:
         raise RuntimeError('ex0 ',ex0,corners[0][0],(corners[0][0]-ex0)/dmlon)
 
     # right side
@@ -114,7 +114,7 @@
     delta_lon = ((ex0+nx*dmlon)-corners[2][0])
     if delta_lon > 360:
         delta_lon -= 360
-    if delta_lon/dmlon > 1 or delta_lon/dmlon < 0:
+    if np.round(delta_lon/dmlon, tol) > 1 or np.round(delta_lon/dmlon, tol) < 0:
         raise RuntimeError(ex0+nx*dmlon,corners[2][0])
 
     elon = ex0 + (np.arange(nx)+0.5)*dmlon
@@ -124,18 +124,18 @@
         raise RuntimeError(f"Unrecognized DEM: {which_dem}")
             
     # bottom
-    m0 = np.float32((corners[0][1] - y0)/dmlat)
+    m0 = np.round((corners[0][1] - y0)/dmlat,tol)
     ey0 = y0 + np.floor(m0)*dmlat
 
     # ey0 should be < lower edge, and within dmlat
-    if (corners[0][1]-ey0)/dmlat > 1 or (corners[0][1]-ey0)/dmlat < 0:
+    if np.round((corners[0][1]-ey0)/dmlat, tol) > 1 or np.round((corners[0][1]-ey0)/dmlat, tol) < 0:
         raise RuntimeError('ey0 ',ey0,corners[0][1],(corners[0][1]-ey0)/dmlat)
 
     # top
     delta_lat = (corners[1][1] - ey0)
     ny = np.ceil(delta_lat/dmlat).astype(int)
 
-    if ((ey0+ny*dmlat)-corners[1][1])/dmlat > 1 or ((ey0+ny*dmlat)-corners[1][1])/dmlat < 0:
+    if np.round(((ey0+ny*dmlat)-corners[1][1])/dmlat, tol) > 1 or np.round(((ey0+ny*dmlat)-corners[1][1])/dmlat, tol) < 0:
         raise RuntimeError(ey0+ny*dmlat,corners[1][1])
 
     elat = ey0 + (np.arange(ny)+0.5)*dmlat
@@ -272,63 +272,7 @@
 
         # create grid that will be filled sequentially by dem files
         if nfile==0:
-<<<<<<< HEAD
-            elon, elat, elev = _create_grid(corners, x0, y0, dmlon, dmlat, "MERIT")
-=======
-            '''
-            identify closest points to corners on MERIT grid,
-            ensuring that the region they define is larger than
-            the region defined by corners
-            '''
-
-            # left side
-            n0 = np.round((corners[0][0] - x0)/dmlon,tol)
-            ex0 = x0 + np.floor(n0)*dmlon
-
-            # ex0 should be < left edge, and within dmlon
-            delta_lon = (corners[0][0]-ex0)
-            if delta_lon > 360:
-                delta_lon -= 360
-            if np.round(delta_lon/dmlon,tol) > 1 or np.round(delta_lon/dmlon,tol) < 0:
-                raise RuntimeError('ex0 ',ex0,corners[0][0],(corners[0][0]-ex0)/dmlon)
-
-            # right side
-            delta_lon = (corners[2][0] - ex0)
-            # for gridcells spanning greenwich
-            if delta_lon < 0:
-                delta_lon += 360
-
-            nx = np.ceil(delta_lon/dmlon).astype(int)
-
-            delta_lon = ((ex0+nx*dmlon)-corners[2][0])
-            if delta_lon > 360:
-                delta_lon -= 360
-            if np.round(delta_lon/dmlon,tol) > 1 or np.round(delta_lon/dmlon,tol) < 0:
-                raise RuntimeError(ex0+nx*dmlon,corners[2][0])
-
-
-            elon = ex0 + (np.arange(nx)+0.5)*dmlon
-
-            # bottom
-            m0 = np.round((corners[0][1] - y0)/dmlat,tol)
-            ey0 = y0 + np.floor(m0)*dmlat
-
-            # ey0 should be < lower edge, and within dmlat
-            if np.round((corners[0][1]-ey0)/dmlat,tol) > 1 or np.round((corners[0][1]-ey0)/dmlat,tol) < 0:
-                raise RuntimeError('ey0 ',ey0,corners[0][1],(corners[0][1]-ey0)/dmlat)
-
-            # top
-            delta_lat = (corners[1][1] - ey0)
-            ny = np.ceil(delta_lat/dmlat).astype(int)
-
-            if np.round(((ey0+ny*dmlat)-corners[1][1])/dmlat,tol) > 1 or np.round(((ey0+ny*dmlat)-corners[1][1])/dmlat,tol) < 0:
-                raise RuntimeError(ey0+ny*dmlat,corners[1][1])
-
-            elat = ey0 + (np.arange(ny)+0.5)*dmlat
-
-            # initialize output array
-            elev = np.zeros((ny,nx))
->>>>>>> fb8020b0
+            elon, elat, elev = _create_grid(corners, x0, y0, dmlon, dmlat, "MERIT", tol)
 
         # locate dem tile within grid
 
@@ -489,63 +433,7 @@
 
         # create grid that will be filled sequentially by dem files
         if nfile==0:
-<<<<<<< HEAD
-            elon, elat, elev = _create_grid(corners, x0, y0, dmlon, dmlat, "ASTER")
-=======
-            '''
-            identify closest points to corners on ASTER grid,
-            ensuring that the region they define is larger than
-            the region defined by corners
-            '''
-
-            # left side
-            n0 = np.round((corners[0][0] - x0)/dmlon,tol)
-            ex0 = x0 + np.floor(n0)*dmlon
-
-            # ex0 should be < left edge, and within dmlon
-            delta_lon = (corners[0][0]-ex0)
-            if delta_lon > 360:
-                delta_lon -= 360
-            if np.round(delta_lon/dmlon,tol) > 1 or np.round(delta_lon/dmlon,tol) < 0:
-                raise RuntimeError('ex0 ',ex0,corners[0][0],(corners[0][0]-ex0)/dmlon)
-
-            # right side
-            delta_lon = (corners[2][0] - ex0)
-            # for gridcells spanning greenwich
-            if delta_lon < 0:
-                delta_lon += 360
-
-            nx = np.ceil(delta_lon/dmlon).astype(int)
-
-            delta_lon = ((ex0+nx*dmlon)-corners[2][0])
-            if delta_lon > 360:
-                delta_lon -= 360
-            if np.round(delta_lon/dmlon,tol) > 1 or np.round(delta_lon/dmlon,tol) < 0:
-                raise RuntimeError(ex0+nx*dmlon,corners[2][0])
-
-            elon = ex0 + (np.arange(nx)+0.5)*dmlon
-            elon[elon >= 360] -= 360
-            
-            # bottom
-            m0 = np.round((corners[0][1] - y0)/dmlat,tol)
-            ey0 = y0 + np.floor(m0)*dmlat
-
-            # ey0 should be < lower edge, and within dmlat
-            if np.round((corners[0][1]-ey0)/dmlat,tol) > 1 or np.round((corners[0][1]-ey0)/dmlat,tol) < 0:
-                raise RuntimeError('ey0 ',ey0,corners[0][1],(corners[0][1]-ey0)/dmlat)
-
-            # top
-            delta_lat = (corners[1][1] - ey0)
-            ny = np.ceil(delta_lat/dmlat).astype(int)
-
-            if np.round(((ey0+ny*dmlat)-corners[1][1])/dmlat,tol) > 1 or np.round(((ey0+ny*dmlat)-corners[1][1])/dmlat,tol) < 0:
-                raise RuntimeError(ey0+ny*dmlat,corners[1][1])
-
-            elat = ey0 + (np.arange(ny)+0.5)*dmlat
-
-            # initialize output array
-            elev = np.zeros((ny,nx))
->>>>>>> fb8020b0
+            elon, elat, elev = _create_grid(corners, x0, y0, dmlon, dmlat, "ASTER", tol)
 
         # locate dem tile within grid
 
