import numpy as np
from scipy.stats import expon
from multiprocessing import Pool
from functools import partial

"""
calc_network_length:                   calculate length of stream network
set_aspect_to_hillslope_mean_parallel: assign mean value to all points in a catchment
set_aspect_to_hillslope_mean_serial:   assign mean value to all points in a catchment
TailIndex:                             return indices of tail of a distribution
SpecifyHandBounds:                     define bounds used to bin HAND distribution using aspect information
SpecifyHandBoundsNoAspect:             define bounds used to bin HAND distribution    
_calculate_hillslope_mean_aspect:       calculate the vector-mean aspect value
_four_point_laplacian:                  calculate the laplacian of a binary mask
_inside_indices_buffer:                 return indices of a 2d array excluding those within buffer of edges

"""

# Parameters

# degrees to radians
dtr = np.pi / 180.0
# earth radius [m]
re = 6.371e6

# function definitions


def calc_network_length(
    channel_ids,
    channel_coords,
    dem,
    fdir,
    lon,
    lat,
    latdir="south_to_north",
    verbose=False,
):
    dirmap = (64, 128, 1, 2, 4, 8, 16, 32)
    dir_to_index_dict = {dirmap[n]: n for n in range(len(dirmap))}

    fjm, fim = dem.shape
    dmask = np.zeros((fjm, fim))

    # W -> E
    addi = [0, 1, 1, 1, 0, -1, -1, -1]
    # determine direction of latitude coordinates
    if latdir == "south_to_north":
        # S -> N
        addj = [1, 1, 0, -1, -1, -1, 0, 1]
    if latdir == "north_to_south":
        # N -> S
        addj = [-1, -1, 0, 1, 1, 1, 0, -1]

    unique_ids = np.unique(channel_ids).astype(int)
    reach_length = []
    reach_elevation_difference = []
    for n in range(unique_ids.size):
        ind = np.where(unique_ids[n] == channel_ids)[0]
        # record network elevation and indices
        reach_elev = []
        reach_j = []
        reach_i = []
        for k in range(ind.size):
            ni = np.argmin(np.abs(channel_coords[ind[k], 0] - lon))
            nj = np.argmin(np.abs(channel_coords[ind[k], 1] - lat))
            reach_elev.append(dem[nj, ni])
            reach_j.append(nj)
            reach_i.append(ni)

        # locate highest elevation point in reach
        k1 = np.argmax(np.asarray(reach_elev))
        j0, i0 = reach_j[k1], reach_i[k1]

        # record index of each point in dmask and upstream neighbor
        if fdir[j0, i0] < 1:
            continue
        else:
            dmask_undx = [-1]
            dmask_ndx = [[j0, i0]]

        # follow gridded directions downstream
        cnt = 0
        while fdir[j0, i0] > 0 and cnt < fim * fjm:
            if dmask[j0, i0] >= 1:
                break

            dmask_undx.append([j0, i0])
            dmask[j0, i0] += 1
            ddir = fdir[j0, i0]
            m = dir_to_index_dict[ddir]
            i0 += addi[m]
            j0 += addj[m]

            check_i = np.logical_or(i0 < 0, i0 >= fim)
            check_j = np.logical_or(j0 < 0, j0 >= fjm)
            if check_i or check_j or (fdir[j0, i0] < 1):
                del dmask_undx[-1]
                break

            dmask_ndx.append([j0, i0])
            cnt += 1

        # sum elements of reach
        length = 0
        elevation_difference = 0
        for k in range(1, len(dmask_ndx)):
            j1, i1 = dmask_ndx[k]
            j2, i2 = dmask_undx[k]
            dlon = lon[i1] - lon[i2]
            dlat = lat[j1] - lat[j2]

            dist = np.power(np.sin(dtr * dlat / 2), 2) + np.cos(dtr * lat[j1]) * np.cos(
                dtr * lat[j2]
            ) * np.power(np.sin(dtr * dlon / 2), 2)
            length += re * 2 * np.arctan2(np.sqrt(dist), np.sqrt(1 - dist))

            if k == 1:
                elevation_difference += dem[j2, i2]
            if k == (len(dmask_ndx) - 1):
                elevation_difference -= dem[j1, i1]

        reach_length.append(length)
        reach_elevation_difference.append(elevation_difference)

    reach_length = np.asarray(reach_length)
    reach_elevation_difference = np.asarray(reach_elevation_difference)
    total_reach_length = np.sum(reach_length)
    reach_slopes = (
        reach_elevation_difference[reach_length > 0] / reach_length[reach_length > 0]
    )

    # weight average slope by reach length
    w = reach_length[reach_length > 0]
    mean_reach_slope = np.sum(w * reach_slopes) / np.sum(w)

    if verbose:
        print(
            "mean reach length and elevation difference ",
            np.mean(reach_length[reach_length > 0]),
            np.mean(reach_elevation_difference[reach_length > 0]),
        )
        print("mean reach slope ", mean_reach_slope)

    return {"length": total_reach_length, "slope": mean_reach_slope}


def _calculate_hillslope_mean_aspect(
    did, drainage_id=None, aspect=None, hillslope=None, hillslope_types=None
):
    # input arrays should be flattened
    out = []

    dind = np.where(drainage_id == did)[0]
    # type 4 (channels) will be combined with other types, so decrement number in n loop
    for n in hillslope_types[: hillslope_types.size - 1]:
        # combine channels with other aspects
        l2 = np.logical_or(hillslope[dind] == 4, hillslope[dind] == n)
        ind = dind[np.where(l2)[0]]
        if ind.size > 0:
            mean_aspect = (
                np.arctan2(
                    np.mean(np.sin(dtr * aspect[ind])),
                    np.mean(np.cos(dtr * aspect[ind])),
                )
                / dtr
            )
            if mean_aspect < 0:
                mean_aspect += 360.0
            out.append([did, n, mean_aspect, ind])

    return out


def set_aspect_to_hillslope_mean_parallel(
    drainage_id, aspect, hillslope, npools=4, chunksize=5e3
):
    # input arrays are 2d
    l1 = np.logical_and(np.isfinite(drainage_id), drainage_id > 0)
    uid = np.unique(drainage_id[l1])
    hillslope_types = np.unique(hillslope[hillslope > 0]).astype(int)

    aspect2d_catchment_mean = np.zeros(aspect.shape)

    if uid.size == 0:
        return aspect2d_catchment_mean

    # set up multiprocessing pool
    if npools == 0:
        pool1 = Pool()
    else:
        pool1 = Pool(npools)

    try:
        # chunk data to reduce cost of array searches (i.e. np.where)
        nchunks = int(np.max([1, int(uid.size // chunksize)]))
        chunksize = np.min([chunksize, uid.size - 1])
        for n in range(nchunks):
<<<<<<< HEAD
            n1, n2 = int(n * chunksize), int((n + 1) * chunksize)
            if n == nchunks - 1:
                n2 = uid.size - 1
            cind = np.where(
                np.logical_and(drainage_id.flat >= uid[n1], drainage_id.flat < uid[n2])
            )[0]

            x = pool1.map(
                partial(
                    _calculate_hillslope_mean_aspect,
                    drainage_id=drainage_id.flat[cind],
                    aspect=aspect.flat[cind],
                    hillslope=hillslope.flat[cind],
                    hillslope_types=hillslope_types,
                ),
                uid[n1 : n2 + 1],
            )
=======
            n1, n2 = int(n*chunksize),int((n+1)*chunksize)
            if n == nchunks-1:
                n2 = uid.size-1
            if n1==n2: # single drainage case
                cind = np.where(drainage_id.flat == uid[n1])[0]
            else:
                cind = np.where(np.logical_and(drainage_id.flat >= uid[n1],drainage_id.flat < uid[n2]))[0]

            x = pool1.map(partial(_calculate_hillslope_mean_aspect,drainage_id=drainage_id.flat[cind],aspect=aspect.flat[cind],hillslope=hillslope.flat[cind],hillslope_types=hillslope_types),uid[n1:n2+1])
>>>>>>> 8742b2fb

            for x2 in x:
                for tmp in x2:
                    if len(tmp) > 0:
                        _, mean_aspect, ind = tmp[1:]
                        aspect2d_catchment_mean.flat[cind[ind]] = mean_aspect
    finally:
        pool1.close()
        pool1.join()

    return aspect2d_catchment_mean


def set_aspect_to_hillslope_mean_serial(drainage_id, aspect, hillslope, chunksize=5e2):
    l1 = np.logical_and(np.isfinite(drainage_id), drainage_id > 0)
    uid = np.unique(drainage_id[l1])
    hillslope_types = np.unique(hillslope[hillslope > 0]).astype(int)

    aspect2d_catchment_mean = np.zeros(aspect.shape)

    # chunk data to reduce cost of array searches (i.e. np.where)
    nchunks = int(np.max([1, int(uid.size // chunksize)]))
    chunksize = np.min([chunksize, uid.size - 1])
    for n in range(nchunks):
<<<<<<< HEAD
        n1, n2 = int(n * chunksize), int((n + 1) * chunksize)
        if n == nchunks - 1:
            n2 = uid.size - 1
        cind = np.where(
            np.logical_and(drainage_id.flat >= uid[n1], drainage_id.flat < uid[n2])
        )[0]

=======
        n1, n2 = int(n*chunksize),int((n+1)*chunksize)
        if n == nchunks-1:
            n2 = uid.size-1
        if n1==n2: # single drainage case
            cind = np.where(drainage_id.flat == uid[n1])[0]
        else:
            cind = np.where(np.logical_and(drainage_id.flat >= uid[n1],drainage_id.flat < uid[n2]))[0]
        
>>>>>>> 8742b2fb
        # search a subset of array in each chunk
        for did in uid[n1 : n2 + 1]:
            dind = cind[np.where(drainage_id.flat[cind] == did)[0]]
            # type 4 (channels) will be combined with other types, so decrement number in n loop
            for n in hillslope_types[: hillslope_types.size - 1]:
                # combine channels with other aspects
                l2 = np.logical_or(hillslope.flat[dind] == 4, hillslope.flat[dind] == n)
                ind = dind[np.where(l2)[0]]
                if ind.size > 0:
                    mean_aspect = (
                        np.arctan2(
                            np.mean(np.sin(dtr * aspect.flat[ind])),
                            np.mean(np.cos(dtr * aspect.flat[ind])),
                        )
                        / dtr
                    )
                    if mean_aspect < 0:
                        mean_aspect += 360.0
                    aspect2d_catchment_mean.flat[ind] = mean_aspect

    return aspect2d_catchment_mean


def std_dev(x):
    return np.power(np.mean(np.power((x - np.mean(x)), 2)), 0.5)


def TailIndex(fdtnd, fhand, npdf_bins=5000, hval=0.05):
    # return indices of input arrays with tails removed
    std_dtnd = std_dev((fdtnd[fhand > 0]))
    fit_loc, fit_beta = expon.fit(fdtnd[fhand > 0] / std_dtnd)
    rv = expon(loc=fit_loc, scale=fit_beta)

    pbins = np.linspace(0, np.max(fdtnd), npdf_bins)
    rvpdf = rv.pdf(pbins / std_dtnd)
    r1 = np.argmin(np.abs(rvpdf - hval * np.max(rvpdf)))
    ind = np.where(fdtnd < pbins[r1])[0]
    return ind


def SpecifyHandBounds(fhand, faspect, aspect_bins, bin1_max=2, BinMethod="fastsort"):
    """
    Determine hand bounds from a (flattened) hand array such
    that approximately equal areas are obtained, subject to the
    constraint that the first bin is less than 2 meters.  In that
    case, the area in the first bin may be smaller than the others.
    Currently, 4 hand bins are created.
    """
    std_hand = std_dev(fhand[fhand > 0])
    # available methods: fit hand, explicit sum, fast sort

    if BinMethod == "fithand":
        _, fit_beta = expon.fit(fhand[fhand > 0].flat / std_hand)
        xbin1 = np.min([-fit_beta * np.log(1 / 4), bin1_max / std_hand])
        x33 = -fit_beta * np.log(2 / 3) + xbin1
        x66 = -fit_beta * np.log(1 / 3) + xbin1
        hand_bin_bounds = [0, xbin1 * std_hand, x33 * std_hand, x66 * std_hand, 1e6]
    elif BinMethod == "explicitsum":
        nhist = np.round(np.max(fhand)).astype(int)
        nhist = np.max([int(200), nhist])
        hbins = np.linspace(0, np.max(fhand), nhist + 1)
        hind = np.where(np.logical_and(fhand >= hbins[0], fhand < hbins[1]))[0]
        # replace bins with smaller range if histogram skewed towards small values
        if (hind.size / fhand.size) > 0.5:
            hbin1 = hbins[1]
            hbins[:-1] = np.linspace(0, hbin1, nhist)

        histo_hand = np.zeros((nhist))
        for h in range(nhist):
            hind = np.where(np.logical_and(fhand >= hbins[h], fhand < hbins[h + 1]))[0]
            histo_hand[h] = hind.size

        cum_histo_hand = np.zeros((nhist))
        for h in range(nhist):
            cum_histo_hand[h] = np.sum(histo_hand[: h + 1])
        cum_histo_hand = cum_histo_hand / np.sum(histo_hand)
        b25 = hbins[np.argmin(np.abs(0.25 - cum_histo_hand)) + 1]
        # first bin must be <= bin1_max
        if b25 > bin1_max:
            b33 = hbins[np.argmin(np.abs(0.33 - cum_histo_hand)) + 1]
            b66 = hbins[np.argmin(np.abs(0.66 - cum_histo_hand)) + 1]
            if b33 == b66:
                # just shift b66 for now
                b66 = 2 * b33 - bin1_max
            hand_bin_bounds = [0, bin1_max, b33, b66, 1e6]

        else:
            b50 = hbins[np.argmin(np.abs(0.50 - cum_histo_hand)) + 1]
            b75 = hbins[np.argmin(np.abs(0.75 - cum_histo_hand)) + 1]
            hand_bin_bounds = [0, b25, b50, b75, 1e6]

    elif BinMethod == "fastsort":
        quartiles = np.asarray([0.25, 0.5, 0.75, 1.0])
        # if many zeros exist, both bins 0 and 1 may be equal to zero
        hand_sorted = np.sort(fhand[fhand > 0])
        hand_bin_bounds = np.asarray(
            [0]
            + [
                hand_sorted[int(quartiles[qi] * hand_sorted.size - 1)]
                for qi in range(quartiles.size)
            ]
        )

        # first bin must be <= bin1_max unless too few
        # points present in bin1_max bin
        if hand_bin_bounds[1] > bin1_max:
            # ensure enough points exist in the lowland bin
            # for each aspect bin
            min_aspect_fraction = 0.01
            for asp_ndx in range(len(aspect_bins)):
                if asp_ndx == 0:
                    l1 = np.logical_or(
                        faspect >= aspect_bins[asp_ndx][0],
                        faspect < aspect_bins[asp_ndx][1],
                    )
                else:
                    l1 = np.logical_and(
                        faspect >= aspect_bins[asp_ndx][0],
                        faspect < aspect_bins[asp_ndx][1],
                    )

                hand_asp_sorted = np.sort(fhand[l1])
                if hand_asp_sorted.size > 0:
                    bmin = hand_asp_sorted[
                        int(min_aspect_fraction * hand_asp_sorted.size - 1)
                    ]
                else:
                    bmin = bin1_max

                if bmin > bin1_max:
                    print(
                        "Too few hand values < "
                        + str(bin1_max)
                        + "; setting lowest bin to "
                        + str(bmin)
                    )
                    bin1_max = bmin

            tmp = hand_sorted[hand_sorted > bin1_max]

            if int(0.33 * tmp.size - 1) == -1:
                print("bad tmp ")
                print(tmp.size, bin1_max, hand_asp_sorted.size)

            b33 = tmp[int(0.33 * tmp.size - 1)]
            b66 = tmp[int(0.66 * tmp.size - 1)]
            if b33 == b66:
                # just shift b66 for now
                b66 = 2 * b33 - bin1_max
            hand_bin_bounds = [0, bin1_max, b33, b66, 1e6]

    if (len(hand_bin_bounds) - 1) != 4:
        raise RuntimeError("bad hand bounds")
    return hand_bin_bounds


def SpecifyHandBoundsNoAspect(fhand, nbins=4):
    """
    Determine hand bounds from a (flattened) hand array such
    that approximately equal areas are obtained, subject to the
    constraint that the first bin is less than 2 meters.  In that
    case, the area in the first bin may be smaller than the others.
    Currently, 4 hand bins are created.
    """
    # if many zeros exist, both bins 0 and 1 may be equal to zero
    hand_sorted = np.sort(fhand[fhand > 0])
    if nbins == 2:
        quartiles = np.asarray([0.5, 1.0])
    if nbins == 3:
        quartiles = np.asarray([0.33, 0.66, 1.0])
    if nbins == 4:
        quartiles = np.asarray([0.25, 0.5, 0.75, 1.0])

    hand_bin_bounds = np.asarray(
        [0]
        + [
            hand_sorted[int(quartiles[qi] * hand_sorted.size - 1)]
            for qi in range(quartiles.size)
        ]
    )

    if (len(hand_bin_bounds) - 1) != nbins:
        raise RuntimeError("bad hand bounds")

    return hand_bin_bounds<|MERGE_RESOLUTION|>--- conflicted
+++ resolved
@@ -196,13 +196,13 @@
         nchunks = int(np.max([1, int(uid.size // chunksize)]))
         chunksize = np.min([chunksize, uid.size - 1])
         for n in range(nchunks):
-<<<<<<< HEAD
-            n1, n2 = int(n * chunksize), int((n + 1) * chunksize)
-            if n == nchunks - 1:
-                n2 = uid.size - 1
-            cind = np.where(
-                np.logical_and(drainage_id.flat >= uid[n1], drainage_id.flat < uid[n2])
-            )[0]
+            n1, n2 = int(n*chunksize),int((n+1)*chunksize)
+            if n == nchunks-1:
+                n2 = uid.size-1
+            if n1==n2: # single drainage case
+                cind = np.where(drainage_id.flat == uid[n1])[0]
+            else:
+                cind = np.where(np.logical_and(drainage_id.flat >= uid[n1],drainage_id.flat < uid[n2]))[0]
 
             x = pool1.map(
                 partial(
@@ -214,17 +214,6 @@
                 ),
                 uid[n1 : n2 + 1],
             )
-=======
-            n1, n2 = int(n*chunksize),int((n+1)*chunksize)
-            if n == nchunks-1:
-                n2 = uid.size-1
-            if n1==n2: # single drainage case
-                cind = np.where(drainage_id.flat == uid[n1])[0]
-            else:
-                cind = np.where(np.logical_and(drainage_id.flat >= uid[n1],drainage_id.flat < uid[n2]))[0]
-
-            x = pool1.map(partial(_calculate_hillslope_mean_aspect,drainage_id=drainage_id.flat[cind],aspect=aspect.flat[cind],hillslope=hillslope.flat[cind],hillslope_types=hillslope_types),uid[n1:n2+1])
->>>>>>> 8742b2fb
 
             for x2 in x:
                 for tmp in x2:
@@ -249,15 +238,6 @@
     nchunks = int(np.max([1, int(uid.size // chunksize)]))
     chunksize = np.min([chunksize, uid.size - 1])
     for n in range(nchunks):
-<<<<<<< HEAD
-        n1, n2 = int(n * chunksize), int((n + 1) * chunksize)
-        if n == nchunks - 1:
-            n2 = uid.size - 1
-        cind = np.where(
-            np.logical_and(drainage_id.flat >= uid[n1], drainage_id.flat < uid[n2])
-        )[0]
-
-=======
         n1, n2 = int(n*chunksize),int((n+1)*chunksize)
         if n == nchunks-1:
             n2 = uid.size-1
@@ -266,7 +246,6 @@
         else:
             cind = np.where(np.logical_and(drainage_id.flat >= uid[n1],drainage_id.flat < uid[n2]))[0]
         
->>>>>>> 8742b2fb
         # search a subset of array in each chunk
         for did in uid[n1 : n2 + 1]:
             dind = cind[np.where(drainage_id.flat[cind] == did)[0]]
